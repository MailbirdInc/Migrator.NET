--- conflicted
+++ resolved
@@ -12,12 +12,8 @@
 			RegisterColumnType(DbType.AnsiString, "NVARCHAR(255)");
 			RegisterColumnType(DbType.AnsiString, 4000, "NVARCHAR($l)");
 			RegisterColumnType(DbType.AnsiString, 1073741823, "TEXT");
-<<<<<<< HEAD
             RegisterColumnType(DbType.Double, "FLOAT");
         }
-=======
-		}
->>>>>>> ddf1ad12
 
 		public override ITransformationProvider GetTransformationProvider(Dialect dialect, string connectionString)
 		{
